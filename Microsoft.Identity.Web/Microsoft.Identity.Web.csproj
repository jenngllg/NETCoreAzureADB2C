--- conflicted
+++ resolved
@@ -7,11 +7,7 @@
   <ItemGroup>
     <PackageReference Include="Microsoft.AspNetCore.App" />
     <PackageReference Include="Microsoft.AspNetCore.Authentication.AzureAD.UI" Version="2.2.0" />
-<<<<<<< HEAD
     <PackageReference Include="Microsoft.AspNetCore.Authentication.AzureADB2C.UI" Version="2.2.0" />
-    <PackageReference Include="Microsoft.Identity.Client" Version="4.0.0" />
-=======
     <PackageReference Include="Microsoft.Identity.Client" Version="4.1.0" />
->>>>>>> b96af3b6
   </ItemGroup>
 </Project>