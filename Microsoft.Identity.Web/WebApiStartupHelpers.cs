--- conflicted
+++ resolved
@@ -43,13 +43,8 @@
     public static class WebApiStartupHelpers
     {
         /// <summary>
-<<<<<<< HEAD
-        /// Protects the Web API with Microsoft Identity Platform (AAD v2.0)
-        /// This supposes that the configuration files have a section named "AzureAD"
-=======
         /// Protects the Web API with Microsoft Identity Platform v2.0 (AAD v2.0)
         /// This expects the configuration files will have a section named "AzureAD"
->>>>>>> 98a888e7
         /// </summary>
         /// <param name="services">Service collection to which to add this authentication scheme</param>
         /// <param name="configuration">The Configuration object</param>
