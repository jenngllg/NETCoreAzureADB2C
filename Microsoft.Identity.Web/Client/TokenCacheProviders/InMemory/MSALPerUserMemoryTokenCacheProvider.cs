﻿/************************************************************************************************
The MIT License (MIT)

Copyright (c) 2015 Microsoft Corporation

Permission is hereby granted, free of charge, to any person obtaining a copy
of this software and associated documentation files (the "Software"), to deal
in the Software without restriction, including without limitation the rights
to use, copy, modify, merge, publish, distribute, sublicense, and/or sell
copies of the Software, and to permit persons to whom the Software is
furnished to do so, subject to the following conditions:

The above copyright notice and this permission notice shall be included in all
copies or substantial portions of the Software.

THE SOFTWARE IS PROVIDED "AS IS", WITHOUT WARRANTY OF ANY KIND, EXPRESS OR
IMPLIED, INCLUDING BUT NOT LIMITED TO THE WARRANTIES OF MERCHANTABILITY,
FITNESS FOR A PARTICULAR PURPOSE AND NONINFRINGEMENT. IN NO EVENT SHALL THE
AUTHORS OR COPYRIGHT HOLDERS BE LIABLE FOR ANY CLAIM, DAMAGES OR OTHER
LIABILITY, WHETHER IN AN ACTION OF CONTRACT, TORT OR OTHERWISE, ARISING FROM,
OUT OF OR IN CONNECTION WITH THE SOFTWARE OR THE USE OR OTHER DEALINGS IN THE
SOFTWARE.
***********************************************************************************************/

using Microsoft.AspNetCore.Http;
using Microsoft.Extensions.Caching.Memory;
using Microsoft.Extensions.Configuration;
using Microsoft.Identity.Client;
using System.Security.Claims;

namespace Microsoft.Identity.Web.Client.TokenCacheProviders
{
    /// <summary>
    /// An implementation of token cache for both Confidential and Public clients backed by MemoryCache.
    /// MemoryCache is useful in Api scenarios where there is no HttpContext.Session to cache data.
    /// </summary>
    /// <seealso cref="https://aka.ms/msal-net-token-cache-serialization"/>
    public class MSALPerUserMemoryTokenCacheProvider : IMSALUserTokenCacheProvider
    {
        /// <summary>
        /// The backing MemoryCache instance
        /// </summary>
        internal IMemoryCache memoryCache;

        private readonly MSALMemoryTokenCacheOptions CacheOptions;

        /// <summary>
        /// Enables the singleton object to access the right HttpContext
        /// </summary>
        private IHttpContextAccessor httpContextAccessor;

        /// <summary>Initializes a new instance of the <see cref="MSALPerUserMemoryTokenCache"/> class.</summary>
        /// <param name="cache">The memory cache instance</param>
        public MSALPerUserMemoryTokenCacheProvider(IMemoryCache cache, MSALMemoryTokenCacheOptions option, IHttpContextAccessor httpContextAccessor)
        {
            this.memoryCache = cache;
            this.httpContextAccessor = httpContextAccessor;

            if (option == null)
            {
                this.CacheOptions = new MSALMemoryTokenCacheOptions();
            }
            else
            {
                this.CacheOptions = option;
            }
        }

        /// <summary>Initializes this instance of TokenCacheProvider with essentials to initialize themselves.</summary>
        /// <param name="tokenCache">The token cache instance of MSAL application</param>
        /// <param name="httpcontext">The Httpcontext whose Session will be used for caching.This is required by some providers.</param>
        /// <param name="user">The signed-in user for whom the cache needs to be established. Not needed by all providers.</param>
        public void Initialize(ITokenCache tokenCache, HttpContext httpcontext, ClaimsPrincipal user)
        {
            tokenCache.SetBeforeAccess(this.UserTokenCacheBeforeAccessNotification);
            tokenCache.SetAfterAccess(this.UserTokenCacheAfterAccessNotification);
            tokenCache.SetBeforeWrite(this.UserTokenCacheBeforeWriteNotification);
        }

        /// <summary>
        /// Clears the TokenCache's copy of this user's cache.
        /// </summary>
        public void Clear(string accountId)
        {
            this.memoryCache.Remove(accountId);
        }

        /// <summary>
        /// Triggered right after MSAL accessed the cache.
        /// </summary>
        /// <param name="args">Contains parameters used by the MSAL call accessing the cache.</param>
        private void UserTokenCacheAfterAccessNotification(TokenCacheNotificationArgs args)
        {
            // if the access operation resulted in a cache update
            if (args.HasStateChanged)
            {
                string cacheKey = httpContextAccessor.HttpContext.User.GetMsalAccountId();

                if (string.IsNullOrWhiteSpace(cacheKey))
                    return;

                // Ideally, methods that load and persist should be thread safe.MemoryCache.Get() is thread safe.
                this.memoryCache.Set(cacheKey, args.TokenCache.SerializeMsalV3(), this.CacheOptions.SlidingExpiration);

            }
        }

        /// <summary>
        /// Triggered right before MSAL needs to access the cache. Reload the cache from the persistence store in case it
        /// changed since the last access.
        /// </summary>
        /// <param name="args">Contains parameters used by the MSAL call accessing the cache.</param>
        private void UserTokenCacheBeforeAccessNotification(TokenCacheNotificationArgs args)
        {
<<<<<<< HEAD

=======
>>>>>>> a193fe3d
            string cacheKey = httpContextAccessor.HttpContext.User.GetMsalAccountId();

            if (string.IsNullOrWhiteSpace(cacheKey))
                return;

            byte[] tokenCacheBytes = (byte[])this.memoryCache.Get(cacheKey);
            args.TokenCache.DeserializeMsalV3(tokenCacheBytes, shouldClearExistingCache: true);
        }

        /// <summary>
        /// if you want to ensure that no concurrent write take place, use this notification to place a lock on the entry
        /// </summary>
        /// <param name="args">Contains parameters used by the MSAL call accessing the cache.</param>
        private void UserTokenCacheBeforeWriteNotification(TokenCacheNotificationArgs args)
        {
        }
    }
}<|MERGE_RESOLUTION|>--- conflicted
+++ resolved
@@ -101,7 +101,6 @@
 
                 // Ideally, methods that load and persist should be thread safe.MemoryCache.Get() is thread safe.
                 this.memoryCache.Set(cacheKey, args.TokenCache.SerializeMsalV3(), this.CacheOptions.SlidingExpiration);
-
             }
         }
 
@@ -112,10 +111,6 @@
         /// <param name="args">Contains parameters used by the MSAL call accessing the cache.</param>
         private void UserTokenCacheBeforeAccessNotification(TokenCacheNotificationArgs args)
         {
-<<<<<<< HEAD
-
-=======
->>>>>>> a193fe3d
             string cacheKey = httpContextAccessor.HttpContext.User.GetMsalAccountId();
 
             if (string.IsNullOrWhiteSpace(cacheKey))
