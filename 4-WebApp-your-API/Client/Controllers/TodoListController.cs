--- conflicted
+++ resolved
@@ -1,12 +1,7 @@
 ﻿using Microsoft.AspNetCore.Http;
 using Microsoft.AspNetCore.Mvc;
-<<<<<<< HEAD
-using Microsoft.Identity.Web.Client;
-using System.Collections.Generic;
-=======
 using Microsoft.Identity.Client;
 using Microsoft.Identity.Web.Client;
->>>>>>> 09a4358e
 using System.Threading.Tasks;
 using TodoListClient.Services;
 using TodoListService.Models;
@@ -23,11 +18,7 @@
         }
 
         // GET: TodoList
-<<<<<<< HEAD
-        //[MsalUiRequiredExceptionFilter(ScopeKeySection = "TodoList:TodoListScope")]
-=======
         [MsalUiRequiredExceptionFilter(ScopeKeySection = "TodoList:TodoListScope")]
->>>>>>> 09a4358e
         public async Task<ActionResult> Index()
         {
             return View(await _todoListService.GetAsync());
