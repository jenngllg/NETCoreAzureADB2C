---
services: active-directory
platforms: dotnet
author: kalyankrishna1
level: 300
client: ASP.NET Core Web App
service: Microsoft Graph
endpoint: Microsoft identity platform
page_type: sample
languages:
  - csharp  
products:
  - microsoft-authentication-library
  - microsoft-identity-platform		   
  - azure-active-directory  
  - dotnet
  - microsoft-graph-api
description: "Add authorization using groups & group claims to an ASP.NET Core Web app that signs-in users with the Microsoft identity platform"
---

# Add authorization using groups & group claims to an ASP.NET Core Web app that signs-in users with the Microsoft identity platform

[![Build status](https://identitydivision.visualstudio.com/IDDP/_apis/build/status/AAD%20Samples/.NET%20client%20samples/ASP.NET%20Core%20Web%20App%20tutorial)](https://identitydivision.visualstudio.com/IDDP/_build/latest?definitionId=819)

## About this sample

### Overview

This sample shows how a .NET Core MVC Web app that uses [OpenID Connect](https://docs.microsoft.com/azure/active-directory/develop/v1-protocols-openid-connect-code) to sign in users also obtains the security groups the signed-in user is assigned to as a claim in their token. Security groups are a popular means to implement authorization.

Authorization in Azure AD can also be done with `Application Roles` as well, as shown in [WebApp-RoleClaims](https://github.com/Azure-Samples/active-directory-aspnetcore-webapp-openidconnect-v2/tree/master/5-WebApp-AuthZ/5-1-Roles/README.md). `Groups` and `Application Roles` in Azure AD are by no means mutually exclusive - they can be used in tandem to provide even finer grained access control.

## Scenario

This sample first leverages the ASP.NET Core OpenID Connect middleware to sign in the user. On the home page it displays the various `claims` that the signed-in user's [ID Token](https://docs.microsoft.com/azure/active-directory/develop/id-tokens) contained. The ID token is used by the asp.net security middleware to build the [ClaimsPrincipal](https://docs.microsoft.com/dotnet/api/system.security.claims.claimsprincipal), accessible via **HttpContext.User**.

![Sign in with the Microsoft identity platform](ReadmeFiles/sign-in.png)

> An Identity Developer session covered Azure AD App roles and security groups, featuring this scenario and how to handle the overage claim. Watch the video [Using Security Groups and Application Roles in your apps](https://www.youtube.com/watch?v=LRoc-na27l0)
> Prerequisites:
>
> This guide assumes that you've already went through the previous chapter of the tutorial [Using the Microsoft identity platform to call the Microsoft Graph API from an An ASP.NET Core Web App](../../2-WebApp-graph-user/2-1-Call-MSGraph). This page shows the incremental change needed to set up group membership claims and retrieve them in your app when a user signs in.

To run this sample, you'll need:

- [Visual Studio](https://visualstudio.microsoft.com/downloads/)
- An Azure Active Directory (Azure AD) tenant. For more information on how to get an Azure AD tenant, see [How to get an Azure AD tenant](https://azure.microsoft.com/documentation/articles/active-directory-howto-tenant/)
- A user account in your Azure AD tenant. This sample will not work with a **personal Microsoft account**. Therefore, if you signed in to the [Azure portal](https://portal.azure.com) with a personal account and have never created a user account in your directory before, you need to do that now.

 > Please make sure to have one or more user accounts in the tenant assigned to a few security groups in your tenant. Please follow the instructions in [Create a basic group and add members using Azure Active Directory](https://docs.microsoft.com/azure/active-directory/fundamentals/active-directory-groups-create-azure-portal) to create a few groups and assign users to them if not already done.

### Step 1: In the downloaded folder

From your shell or command line:

Navigate to the `"5-WebApp-AuthZ"` folder

 ```Sh
  cd 5-WebApp-AuthZ\5-2-Groups
  ```

### Step 3: Configure your application to receive the **groups** claim

Now you have two different options available to you on how you can further configure your application to receive the `groups` claim.

1. [Receive **all the groups** that the signed-in user is assigned to in an Azure AD tenant, included nested groups](#configure-your-application-to-receive-all-the-groups-the-signed-in-user-is-assigned-to-included-nested-groups).
1. [Receive the **groups** claim values from a **filtered set of groups** that your application is programmed to work with](#configure-your-application-to-receive-the-groups-claim-values-from-a-filtered-set-of-groups-a-user-may-be-assigned-to). (Not available in the [Azure AD Free edition](https://azure.microsoft.com/pricing/details/active-directory/)).

> To get the on-premise group's `samAccountName` or `On Premises Group Security Identifier` instead of Group id, please refer to the document [Configure group claims for applications with Azure Active Directory](https://docs.microsoft.com/azure/active-directory/hybrid/how-to-connect-fed-group-claims#prerequisites-for-using-group-attributes-synchronized-from-active-directory).

#### Configure your application to receive **all the groups** the signed-in user is assigned to, included nested groups

1. In the app's registration screen, click on the **Token Configuration** blade in the left to open the page where you can configure the claims provided tokens issued to your application.
1. Click on the **Add groups claim** button on top to open the **Edit Groups Claim** screen.
1. Select `Security groups` **or** the `All groups (includes distribution lists but not groups assigned to the application)` option. Choosing both negates the effect of `Security Groups` option.
1. Under the **ID** section, select `Group ID`. This will result in Azure AD sending the [object id](https://docs.microsoft.com/graph/api/resources/group?view=graph-rest-1.0) of the groups the user is assigned to in the **groups** claim of the [ID Token](https://docs.microsoft.com/azure/active-directory/develop/id-tokens) that your app receives after signing-in a user.
1. If you are exposing a Web API using the **Expose an API** option, then you can also choose the `Group ID` option under the **Access** section. This will result in Azure AD sending the [object id](https://docs.microsoft.com/graph/api/resources/group?view=graph-rest-1.0) of the groups the user is assigned to in the `groups` claim of the [Access Token](https://docs.microsoft.com/azure/active-directory/develop/access-tokens) issued to the client applications of your API.

#### Configure your application to receive the `groups` claim values from a **filtered set of groups** a user may be assigned to

##### Prerequisites, benefits and limitations of using this option

1. This option is useful when your application is interested in a selected set of groups that a signing-in user may be assigned to and not every security group this user is assigned to in the tenant.  This option also saves your application from running into the [overage](#groups-overage-claim) issue.
1. This feature is not available in the [Azure AD Free edition](https://azure.microsoft.com/pricing/details/active-directory/).
1. **Nested group assignments** are not available when this option is utilized.

##### Steps to enable this option in your app

1. In the app's registration screen, click on the **Token Configuration** blade in the left to open the page where you can configure the claims provided tokens issued to your application.
1. Click on the **Add groups claim** button on top to open the **Edit Groups Claim** screen.
1. Select `Groups assigned to the application`.
    1. Choosing additional options like `Security Groups` or `All groups (includes distribution lists but not groups assigned to the application)` will negate the benefits your app derives from choosing to use this option.
1. Under the **ID** section, select `Group ID`. This will result in Azure AD sending the object [id](https://docs.microsoft.com/graph/api/resources/group?view=graph-rest-1.0) of the groups the user is assigned to in the `groups` claim of the [ID Token](https://docs.microsoft.com/azure/active-directory/develop/id-tokens) that your app receives after signing-in a user.
1. If you are exposing a Web API using the **Expose an API** option, then you can also choose the `Group ID` option under the **Access** section. This will result in Azure AD sending the object [id](https://docs.microsoft.com/graph/api/resources/group?view=graph-rest-1.0) of the groups the user is assigned to in the `groups` claim of the [Access Token](https://docs.microsoft.com/azure/active-directory/develop/access-tokens) issued to the client applications of your API.
1. In the app's registration screen, click on the **Overview** blade in the left to open the Application overview screen. Select the hyperlink with the name of your application in **Managed application in local directory** (note this field title can be truncated for instance `Managed application in ...`). When you select this link you will navigate to the **Enterprise Application Overview** page associated with the service principal for your application in the tenant where you created it. You can navigate back to the app registration page by using the back button of your browser.
1. Select the **Users and groups** blade in the left to open the page where you can assign users and groups to your application.
    1. Click on the **Add user** button on the top row.
    1. Select **User and Groups** from the resultant screen.
    1. Choose the groups that you want to assign to this application.
    1. Click **Select** in the bottom to finish selecting the groups.
    1. Click **Assign** to finish the group assignment process.  
    1. Your application will now receive these selected groups in the `groups` claim when a user signing in to your app is a member of  one or more these **assigned** groups.
1. Select the **Properties** blade in the left to open the page that lists the basic properties of your application.Set the **User assignment required?** flag to **Yes**.

   > **Important security tip**
   >
   > When you set **User assignment required?** to **Yes**, Azure AD will check that only users assigned to your application in the **Users and groups** blade are able to sign-in to your app. You can assign users directly or by assigning security groups they belong to.

### Step 4: Run the sample

1. Clean and rebuild the solution, and run it.

1. Open your web browser and make a request to the app. The app immediately attempts to authenticate you to the Microsoft identity platform. You can sign-in with a *work or school account* from the tenant where you created this app. But sign-in with admin for the first time as admin consent is required for `GroupMember.Read.All` permission.
1. On the home page, the app lists the various claims it obtained from your ID token. You'd notice one more claims named `groups`.
1. On the top menu, click on the signed-in user's name **user@domain.com**, you should now see all kind of information about yourself including their picture. Beneath that, a list of all the security groups that the signed-in user is assigned to are listed as well. All of this was obtained by making calls to Microsoft Graph. This list is useful if the **Overage** scenario occurs with this signed-in user. The [overage](#groups-overage-claim) scenario is discussed later in this article.

> Did the sample not work for you as expected? Did you encounter issues trying this sample? Then please reach out to us using the [GitHub Issues](../../../../issues) page.

### Processing Groups claim in tokens, including handling **overage**

#### The `groups` claim

The object id of the security groups the signed in user is member of is returned in the `groups` claim of the token.

```JSON
{
  ...
  "groups": [
    "0bbe91cc-b69e-414d-85a6-a043d6752215",
    "48931dac-3736-45e7-83e8-015e6dfd6f7c",]
  ...
}
```

### Support in ASP.NET Core middleware libraries

The ASP.NET middleware supports roles populated from claims by specifying the claim in the `RoleClaimType` property of `TokenValidationParameters`.
Since the `groups` claim contains the object IDs of the security groups than actual names by default, you'd use the group ID's instead of group names. See [Role-based authorization in ASP.NET Core](https://docs.microsoft.com/aspnet/core/security/authorization/roles) for more info.

```CSharp
// Startup.cs

// The following lines code instruct the asp.net core middleware to use the data in the "groups" claim in the [Authorize] attribute and for User.IsInrole()
// See https://docs.microsoft.com/aspnet/core/security/authorization/roles
services.Configure<OpenIdConnectOptions>(OpenIdConnectDefaults.AuthenticationScheme, options =>
{
    // Use the groups claim for populating roles
    options.TokenValidationParameters.RoleClaimType = "groups";
});

// In code..(Controllers & elsewhere)
[Authorize(Roles = "Group-object-id")] // In controllers
// or
User.IsInRole("Group-object-id"); // In methods

```

### The groups overage claim

To ensure that the token size doesn’t exceed HTTP header size limits, the Microsoft Identity Platform limits the number of object Ids that it includes in the **groups** claim.

If a user is member of more groups than the overage limit (**150 for SAML tokens, 200 for JWT tokens, 6 for Single Page applications**, ), then the Microsoft Identity Platform does not emit the group ids in the `groups` claim in the token. Instead, it includes an **overage** claim in the token that indicates to the application to query the [Graph API](https://graph.microsoft.com) to retrieve the user’s group membership.

```JSON
{
  ...
  "_claim_names": {
    "groups": "src1"
    },
    {
   "_claim_sources": {
    "src1": {
        "endpoint":"[Graph Url to get this user's group membership from]"
        }
    }
  ...
}
```

##### Create the overage scenario in this sample for testing

1. You can use the `BulkCreateGroups.ps1` provided in the [App Creation Scripts](./AppCreationScripts/) folder to create a large number of groups and assign users to them. This will help test overage scenarios during development. Remember to change the user's objectId provided in the `BulkCreateGroups.ps1` script.
1. When you run this sample and an overage occurred, then you'd see the  `_claim_names` in the home page after the user signs-in.
1. We strongly advise you use the [group filtering feature](#configure-your-application-to-receive-the-groups-claim-values-from-a-filtered-set-of-groups-a-user-may-be-assigned-to) (if possible) to avoid running into group overages.
1. In case you cannot avoid running into group overage, we suggest you use the following logic to process groups claim in your token.  
    1. Check for the claim `_claim_names` with one of the values being `groups`. This indicates overage.
    1. If found, make a call to the endpoint specified in `_claim_sources` to fetch user’s groups.
    1. If none found, look into the `groups`  claim for user’s groups.

> When attending to overage scenarios, which requires a call to [Microsoft Graph](https://graph.microsoft.com) to read the signed-in user's group memberships, your app will need to have the [GroupMember.Read.All](https://docs.microsoft.com/graph/permissions-reference#group-permissions) for the [getMemberObjects](https://docs.microsoft.com/graph/api/user-getmemberobjects?view=graph-rest-1.0) function to execute successfully.

> Developers who wish to gain good familiarity of programming for Microsoft Graph are advised to go through the [An introduction to Microsoft Graph for developers](https://www.youtube.com/watch?v=EBbnpFdB92A) recorded session.

##### When you are a single page application and using the implicit grant flow to authenticate

In case, you are authenticating using the [implicit grant flow](https://docs.microsoft.com/azure/active-directory/develop/v1-oauth2-implicit-grant-flow), the **overage** indication and limits are different than the apps using other flows.

1. A claim named `hasgroups` with a value of true will be present in the token instead of the `groups` claim .
1. The maximum number of groups provided in the `groups` claim is limited to 6. This is done to prevent  the URI fragment beyond the URL length limits.

## About the code

### Create the sample from the command line

> The following code used an older version of `[Microsoft.Identity.Web](https://github.com/AzureAD/microsoft-identity-web) library and would be updated when the library becomes Generally Available.

This project was created using the following command.


## About the code

The following files have the code that would be of interest to you:

1. HomeController.cs
    1. Passes the **HttpContext.User** (the signed-in user) to the view.
1. UserProfileController.cs
    1. Uses the **IMSGraphService** methods to fetch the signed-in user's group memberships.
1. IMSGraphService.cs, MSGraphService.cs and UserGroupsAndDirectoryRoles.cs
    1. Uses the [Microsoft Graph SDK](https://github.com/microsoftgraph/msgraph-sdk-dotnet) to carry out various operations with [Microsoft Graph](https://graph.microsoft.com).
1. Home\Index.cshtml
    1. This has some code to print the current user's claims
1. UserProfile\Index.cshtml
    1. Has some client code that prints the signed-in user's information obtained from the [/me](https://docs.microsoft.com/graph/api/user-get?view=graph-rest-1.0), [/me/photo](https://docs.microsoft.com/graph/api/profilephoto-get) and [/memberOf](https://docs.microsoft.com/graph/api/user-list-memberof) endpoints.
1. Startup.cs

    - at the top of the file, add the following using directive:

      ```CSharp
         using Microsoft.Identity.Web;
      ```

   - in the `ConfigureServices` method, the following lines:

     ```CSharp
      services.AddAuthentication(AzureADDefaults.AuthenticationScheme)
              .AddAzureAD(options => Configuration.Bind("AzureAd", options));
     ```

    - have been replaced by these lines::

      ```CSharp
<<<<<<< HEAD
      services.AddMicrosoftWebAppAuthentication(Configuration)
              .AddMicrosoftWebAppCallsWebApi(Configuration, new string[] { "User.Read", "GroupMember.Read.All" })
=======
      services.AddMicrosoftIdentityWebAppAuthentication(Configuration)
              .EnableTokenAcquisitionToCallDownstreamApi( new string[] { "User.Read", "Directory.Read.All" })
>>>>>>> a57ba823
              .AddInMemoryTokenCaches();

      services.AddMSGraphService(Configuration);    // Adds the IMSGraphService as an available service for this app.
      ```

1. if you used the PowerShell scripts provided in the [AppCreationScripts](.\AppCreationScripts) folder, then note the extra parameter `-GroupMembershipClaims` in the  `Configure.ps1` script.

     ```PowerShell
       -GroupMembershipClaims "SecurityGroup" `
       -PublicClient $False
     ```

## Community Help and Support

Use [Stack Overflow](http://stackoverflow.com/questions/tagged/msal) to get support from the community.
Ask your questions on Stack Overflow first and browse existing issues to see if someone has asked your question before.
Make sure that your questions or comments are tagged with [ `msal` `azure-active-directory` `dotnet`].

If you find a bug in the sample, please raise the issue on [GitHub Issues](../../../../issues).

To provide a recommendation, visit the following [User Voice page](https://feedback.azure.com/forums/169401-azure-active-directory).

## Next steps

- Learn how to use app roles. [Add authorization using app roles & roles claims to a Web app that signs-in users with the Microsoft identity platform](../../5-WebApp-AuthZ/5-1-Roles/README.md).

## Learn more

- Learn how [Microsoft.Identity.Web](https://aka.ms/idweblib) works, in particular hooks-up to the ASP.NET Core ODIC events

- To understand more about groups roles and the various claims in tokens, see:
  - [Configure group claims for applications with Azure Active Directory (Public Preview)](https://docs.microsoft.com/azure/active-directory/hybrid/how-to-connect-fed-group-claims#configure-the-azure-ad-application-registration-for-group-attributes)
  - [A .NET 4.5 MVC web app that uses Azure AD groups for authorization.](https://github.com/Azure-Samples/active-directory-dotnet-webapp-groupclaims/blob/master/README.md)
  - [Azure Active Directory app manifest](https://docs.microsoft.com/azure/active-directory/develop/reference-app-manifest)
  - [Application roles](https://docs.microsoft.com/azure/architecture/multitenant-identity/app-roles)
  - [user: getMemberObjects function](https://docs.microsoft.com/graph/api/user-getmemberobjects?view=graph-rest-1.0)
  - [Microsoft Graph permissions reference](https://docs.microsoft.com/graph/permissions-reference)

- Learn more about on-prem groups synchronization to Azure AD  
  - [Azure AD Connect sync: Understanding Users, Groups, and Contacts](https://docs.microsoft.com/azure/active-directory/connect/active-directory-aadconnectsync-understanding-users-and-contacts)
  - [Configure Office 365 Groups with on-premises Exchange hybrid](https://docs.microsoft.com/exchange/hybrid-deployment/set-up-office-365-groups)

- To learn more about Azure AD's supported protocols and tokens  
  - [Azure AD protocols](https://docs.microsoft.com/azure/active-directory/develop/active-directory-v2-protocols)
  - [The OAuth 2.0 protocol in Azure AD](https://docs.microsoft.com/azure/active-directory/develop/v2-oauth2-auth-code-flow)
  - [The OpenID Connect protocol](https://docs.microsoft.com/azure/active-directory/develop/v2-protocols-oidc)
  - [ID tokens](https://docs.microsoft.com/azure/active-directory/develop/id-tokens)
  - [Azure Active Directory access tokens](https://docs.microsoft.com/azure/active-directory/develop/access-tokens)

- To lean more about the application registration, visit:
  - [Quickstart: Register an application with the Microsoft identity platform (Preview)](https://docs.microsoft.com/azure/active-directory/develop/quickstart-register-app)
  - [Quickstart: Configure a client application to access web APIs (Preview)](https://docs.microsoft.com/azure/active-directory/develop/quickstart-configure-app-access-web-apis)
  - [Quickstart: Configure an application to expose web APIs](https://docs.microsoft.com/azure/active-directory/develop/quickstart-configure-app-expose-web-apis)

- To learn more about the code, visit:
  - [Conceptual documentation for MSAL.NET](https://github.com/AzureAD/microsoft-authentication-library-for-dotnet/wiki#conceptual-documentation) and in particular:
  - [Acquiring tokens with authorization codes on web apps](https://github.com/AzureAD/microsoft-authentication-library-for-dotnet/wiki/Acquiring-tokens-with-authorization-codes-on-web-apps)
  - [Customizing Token cache serialization](https://github.com/AzureAD/microsoft-authentication-library-for-dotnet/wiki/token-cache-serialization)

- To learn more about security in aspnetcore:
  - [Introduction to Identity on ASP.NET Core](https://docs.microsoft.com/aspnet/core/security/authentication/identity)
  - [Role-based authorization in ASP.NET Core](https://docs.microsoft.com/aspnet/core/security/authorization/roles)
  - [AuthenticationBuilder](https://docs.microsoft.com/dotnet/api/microsoft.aspnetcore.authentication.authenticationbuilder)
  - [Azure Active Directory with ASP.NET Core](https://docs.microsoft.com/aspnet/core/security/authentication/azure-active-directory/)

## Contributing

If you'd like to contribute to this sample, see [CONTRIBUTING.MD](/CONTRIBUTING.md).

This project has adopted the [Microsoft Open Source Code of Conduct](https://opensource.microsoft.com/codeofconduct/). For more information, see the [Code of Conduct FAQ](https://opensource.microsoft.com/codeofconduct/faq/) or contact [opencode@microsoft.com](mailto:opencode@microsoft.com) with any additional questions or comments.<|MERGE_RESOLUTION|>--- conflicted
+++ resolved
@@ -10,11 +10,10 @@
 languages:
   - csharp  
 products:
-  - microsoft-authentication-library
-  - microsoft-identity-platform		   
+  - azure
   - azure-active-directory  
   - dotnet
-  - microsoft-graph-api
+  - ms-graph
 description: "Add authorization using groups & group claims to an ASP.NET Core Web app that signs-in users with the Microsoft identity platform"
 ---
 
@@ -49,7 +48,7 @@
 
  > Please make sure to have one or more user accounts in the tenant assigned to a few security groups in your tenant. Please follow the instructions in [Create a basic group and add members using Azure Active Directory](https://docs.microsoft.com/azure/active-directory/fundamentals/active-directory-groups-create-azure-portal) to create a few groups and assign users to them if not already done.
 
-### Step 1: In the downloaded folder
+### Step 1:  Clone or download this repository
 
 From your shell or command line:
 
@@ -239,13 +238,8 @@
     - have been replaced by these lines::
 
       ```CSharp
-<<<<<<< HEAD
-      services.AddMicrosoftWebAppAuthentication(Configuration)
-              .AddMicrosoftWebAppCallsWebApi(Configuration, new string[] { "User.Read", "GroupMember.Read.All" })
-=======
       services.AddMicrosoftIdentityWebAppAuthentication(Configuration)
               .EnableTokenAcquisitionToCallDownstreamApi( new string[] { "User.Read", "Directory.Read.All" })
->>>>>>> a57ba823
               .AddInMemoryTokenCaches();
 
       services.AddMSGraphService(Configuration);    // Adds the IMSGraphService as an available service for this app.
