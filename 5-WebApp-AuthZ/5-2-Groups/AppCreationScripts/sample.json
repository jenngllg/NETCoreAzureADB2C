{
  "Sample": {
    "Title": "Add authorization using groups & group claims to an ASP.NET Core Web app that signs-in users with the Microsoft identity platform",
    "Level": 300,
    "Client": "ASP.NET Core Web App",
    "Service": "Microsoft Graph",
    "RepositoryUrl": "microsoft-identity-platform-aspnetcore-webapp-tutorial",
    "Endpoint": "AAD v2.0"
  },

  /*
    This section describes the Azure AD Applications to configure, and their dependencies
  */
  "AADApps": [
    {
      "Id": "webApp",
      "Name": "WebApp-GroupClaims",
      "Kind": "WebApp",
      "Audience": "AzureADMyOrg",
      "HomePage": "https://localhost:44321/",
      "ReplyUrls": "https://localhost:44321/, https://localhost:44321/signin-oidc",
      "LogoutUrl": "https://localhost:44321/signout-oidc",
      "PasswordCredentials": "Auto",
      "GroupMembershipClaims": "SecurityGroup",
      "RequiredResourcesAccess": [
        {
          "Resource": "Microsoft Graph",
<<<<<<< HEAD
          "DelegatedPermissions": [ "User.Read GroupMember.Read.All" ]
=======
          "DelegatedPermissions": [ "User.Read", "GroupMember.Read.All" ]
        }
      ],
      "ManualSteps": [
        {
          "Comment": "Navigate to the API Permissions page and select 'Grant admin consent for (your tenant)'"
>>>>>>> e9237390
        }
      ]
    }
  ],

  /*
    This section describes how to update the code in configuration files from the apps coordinates, once the apps
    are created in Azure AD.
    Each section describes a configuration file, for one of the apps, it's type (XML, JSon, plain text), its location
    with respect to the root of the sample, and the mappping (which string in the config file is mapped to which value
  */
  "CodeConfiguration": [
    {
      "App": "webApp",
      "SettingKind": "JSon",
      "SettingFile": "\\..\\appsettings.json",
      "Mappings": [
        {
          "key": "ClientId",
          "value": ".AppId"
        },
        {
          "key": "TenantId",
          "value": "$tenantId"
        },
        {
          "key": "Domain",
          "value": "$tenantName"
        },
        {
          "key": "ClientSecret",
          "value": ".AppKey"
        }
      ]
    }
  ]
}<|MERGE_RESOLUTION|>--- conflicted
+++ resolved
@@ -25,16 +25,12 @@
       "RequiredResourcesAccess": [
         {
           "Resource": "Microsoft Graph",
-<<<<<<< HEAD
-          "DelegatedPermissions": [ "User.Read GroupMember.Read.All" ]
-=======
           "DelegatedPermissions": [ "User.Read", "GroupMember.Read.All" ]
         }
       ],
       "ManualSteps": [
         {
           "Comment": "Navigate to the API Permissions page and select 'Grant admin consent for (your tenant)'"
->>>>>>> e9237390
         }
       ]
     }
